<<<<<<< HEAD
<!DOCTYPE html>
<html>
<head>
  <title>Redirecting</title>
  <script>
    window.location.replace("latest");
  </script>
</head>
<body>
</body>
=======

<!doctype html>
<html lang="en" class="no-js">
  <head>
    
      <meta charset="utf-8">
      <meta name="viewport" content="width=device-width,initial-scale=1">
      
      
      
      
      <link rel="shortcut icon" href="assets/images/favicon.png">
      <meta name="generator" content="mkdocs-1.1.2, mkdocs-material-6.2.7">
    
    
      
        <title>columbo Documentation</title>
      
    
    
      <link rel="stylesheet" href="assets/stylesheets/main.cb6bc1d0.min.css">
      
        
        <link rel="stylesheet" href="assets/stylesheets/palette.39b8e14a.min.css">
        
      
    
    
    
      
        
        <link rel="preconnect" href="https://fonts.gstatic.com" crossorigin>
        <link rel="stylesheet" href="https://fonts.googleapis.com/css?family=Roboto:300,400,400i,700%7CRoboto+Mono&display=fallback">
        <style>body,input{font-family:"Roboto",-apple-system,BlinkMacSystemFont,Helvetica,Arial,sans-serif}code,kbd,pre{font-family:"Roboto Mono",SFMono-Regular,Consolas,Menlo,monospace}</style>
      
    
    
    
      <link rel="stylesheet" href="css/version-select.css">
    
      <link rel="stylesheet" href="css/mkdocstrings.css">
    
    
      
    
    
  </head>
  
  
    
    
    
    
    
    <body dir="ltr" data-md-color-scheme="" data-md-color-primary="none" data-md-color-accent="none">
      
  
    
    <input class="md-toggle" data-md-toggle="drawer" type="checkbox" id="__drawer" autocomplete="off">
    <input class="md-toggle" data-md-toggle="search" type="checkbox" id="__search" autocomplete="off">
    <label class="md-overlay" for="__drawer"></label>
    <div data-md-component="skip">
      
        
        <a href="#columbo-090" class="md-skip">
          Skip to content
        </a>
      
    </div>
    <div data-md-component="announce">
      
    </div>
    
      

<header class="md-header" data-md-component="header">
  <nav class="md-header-nav md-grid" aria-label="Header">
    <a href="." title="columbo Documentation" class="md-header-nav__button md-logo" aria-label="columbo Documentation">
      
  
  <svg xmlns="http://www.w3.org/2000/svg" viewBox="0 0 24 24"><path d="M12 8a3 3 0 003-3 3 3 0 00-3-3 3 3 0 00-3 3 3 3 0 003 3m0 3.54C9.64 9.35 6.5 8 3 8v11c3.5 0 6.64 1.35 9 3.54 2.36-2.19 5.5-3.54 9-3.54V8c-3.5 0-6.64 1.35-9 3.54z"/></svg>

    </a>
    <label class="md-header-nav__button md-icon" for="__drawer">
      <svg xmlns="http://www.w3.org/2000/svg" viewBox="0 0 24 24"><path d="M3 6h18v2H3V6m0 5h18v2H3v-2m0 5h18v2H3v-2z"/></svg>
    </label>
    <div class="md-header-nav__title" data-md-component="header-title">
      <div class="md-header-nav__ellipsis">
        <div class="md-header-nav__topic">
          <span class="md-ellipsis">
            columbo Documentation
          </span>
        </div>
        <div class="md-header-nav__topic">
          <span class="md-ellipsis">
            
              Overview
            
          </span>
        </div>
      </div>
    </div>
    
    
      <div class="md-header-nav__source">
        
<a href="https://github.com/wayfair-incubator/columbo/" title="Go to repository" class="md-source">
  <div class="md-source__icon md-icon">
    
    <svg xmlns="http://www.w3.org/2000/svg" viewBox="0 0 448 512"><path d="M439.55 236.05L244 40.45a28.87 28.87 0 00-40.81 0l-40.66 40.63 51.52 51.52c27.06-9.14 52.68 16.77 43.39 43.68l49.66 49.66c34.23-11.8 61.18 31 35.47 56.69-26.49 26.49-70.21-2.87-56-37.34L240.22 199v121.85c25.3 12.54 22.26 41.85 9.08 55a34.34 34.34 0 01-48.55 0c-17.57-17.6-11.07-46.91 11.25-56v-123c-20.8-8.51-24.6-30.74-18.64-45L142.57 101 8.45 235.14a28.86 28.86 0 000 40.81l195.61 195.6a28.86 28.86 0 0040.8 0l194.69-194.69a28.86 28.86 0 000-40.81z"/></svg>
  </div>
  <div class="md-source__repository">
    wayfair-incubator/columbo
  </div>
</a>
      </div>
    
  </nav>
</header>
    
    <div class="md-container" data-md-component="container">
      
      
        
      
      <main class="md-main" data-md-component="main">
        <div class="md-main__inner md-grid">
          
            
              
              <div class="md-sidebar md-sidebar--primary" data-md-component="navigation" >
                <div class="md-sidebar__scrollwrap">
                  <div class="md-sidebar__inner">
                    




<nav class="md-nav md-nav--primary" aria-label="Navigation" data-md-level="0">
  <label class="md-nav__title" for="__drawer">
    <a href="." title="columbo Documentation" class="md-nav__button md-logo" aria-label="columbo Documentation">
      
  
  <svg xmlns="http://www.w3.org/2000/svg" viewBox="0 0 24 24"><path d="M12 8a3 3 0 003-3 3 3 0 00-3-3 3 3 0 00-3 3 3 3 0 003 3m0 3.54C9.64 9.35 6.5 8 3 8v11c3.5 0 6.64 1.35 9 3.54 2.36-2.19 5.5-3.54 9-3.54V8c-3.5 0-6.64 1.35-9 3.54z"/></svg>

    </a>
    columbo Documentation
  </label>
  
    <div class="md-nav__source">
      
<a href="https://github.com/wayfair-incubator/columbo/" title="Go to repository" class="md-source">
  <div class="md-source__icon md-icon">
    
    <svg xmlns="http://www.w3.org/2000/svg" viewBox="0 0 448 512"><path d="M439.55 236.05L244 40.45a28.87 28.87 0 00-40.81 0l-40.66 40.63 51.52 51.52c27.06-9.14 52.68 16.77 43.39 43.68l49.66 49.66c34.23-11.8 61.18 31 35.47 56.69-26.49 26.49-70.21-2.87-56-37.34L240.22 199v121.85c25.3 12.54 22.26 41.85 9.08 55a34.34 34.34 0 01-48.55 0c-17.57-17.6-11.07-46.91 11.25-56v-123c-20.8-8.51-24.6-30.74-18.64-45L142.57 101 8.45 235.14a28.86 28.86 0 000 40.81l195.61 195.6a28.86 28.86 0 0040.8 0l194.69-194.69a28.86 28.86 0 000-40.81z"/></svg>
  </div>
  <div class="md-source__repository">
    wayfair-incubator/columbo
  </div>
</a>
    </div>
  
  <ul class="md-nav__list" data-md-scrollfix>
    
      
      
      

  
  
    
  
  
    <li class="md-nav__item md-nav__item--active">
      
      <input class="md-nav__toggle md-toggle" data-md-toggle="toc" type="checkbox" id="__toc">
      
        
      
      
        <label class="md-nav__link md-nav__link--active" for="__toc">
          Overview
          <span class="md-nav__icon md-icon"></span>
        </label>
      
      <a href="." class="md-nav__link md-nav__link--active">
        Overview
      </a>
      
        
<nav class="md-nav md-nav--secondary" aria-label="Table of contents">
  
  
    
  
  
    <label class="md-nav__title" for="__toc">
      <span class="md-nav__icon md-icon"></span>
      Table of contents
    </label>
    <ul class="md-nav__list" data-md-scrollfix>
      
        <li class="md-nav__item">
  <a href="#example" class="md-nav__link">
    Example
  </a>
  
    <nav class="md-nav" aria-label="Example">
      <ul class="md-nav__list">
        
          <li class="md-nav__item">
  <a href="#user-prompts" class="md-nav__link">
    User Prompts
  </a>
  
</li>
        
          <li class="md-nav__item">
  <a href="#command-line-answers" class="md-nav__link">
    Command Line Answers
  </a>
  
</li>
        
      </ul>
    </nav>
  
</li>
      
        <li class="md-nav__item">
  <a href="#where-to-start" class="md-nav__link">
    Where to Start?
  </a>
  
</li>
      
        <li class="md-nav__item">
  <a href="#detailed-documentation" class="md-nav__link">
    Detailed Documentation
  </a>
  
</li>
      
        <li class="md-nav__item">
  <a href="#api-reference" class="md-nav__link">
    API Reference
  </a>
  
</li>
      
    </ul>
  
</nav>
      
    </li>
  

    
      
      
      

  
  
  
    <li class="md-nav__item">
      <a href="getting-started/" class="md-nav__link">
        Getting Started
      </a>
    </li>
  

    
      
      
      

  
  
  
    
    <li class="md-nav__item md-nav__item--nested">
      
      
        <input class="md-nav__toggle md-toggle" data-md-toggle="nav-3" type="checkbox" id="nav-3" >
      
      <label class="md-nav__link" for="nav-3">
        Usage Guide
        <span class="md-nav__icon md-icon"></span>
      </label>
      <nav class="md-nav" aria-label="Usage Guide" data-md-level="1">
        <label class="md-nav__title" for="nav-3">
          <span class="md-nav__icon md-icon"></span>
          Usage Guide
        </label>
        <ul class="md-nav__list" data-md-scrollfix>
          
          
            
  
  
  
    <li class="md-nav__item">
      <a href="usage-guide/fundamentals/" class="md-nav__link">
        Fundamentals
      </a>
    </li>
  

          
            
  
  
  
    <li class="md-nav__item">
      <a href="usage-guide/interactions/" class="md-nav__link">
        Interactions
      </a>
    </li>
  

          
            
  
  
  
    <li class="md-nav__item">
      <a href="usage-guide/optional-questions-and-branching/" class="md-nav__link">
        Optional Questions & Branching
      </a>
    </li>
  

          
            
  
  
  
    <li class="md-nav__item">
      <a href="usage-guide/validators/" class="md-nav__link">
        Validators
      </a>
    </li>
  

          
            
  
  
  
    <li class="md-nav__item">
      <a href="usage-guide/command-line/" class="md-nav__link">
        Command Line Interface
      </a>
    </li>
  

          
        </ul>
      </nav>
    </li>
  

    
      
      
      

  
  
  
    <li class="md-nav__item">
      <a href="api/" class="md-nav__link">
        Reference
      </a>
    </li>
  

    
      
      
      

  
  
  
    <li class="md-nav__item">
      <a href="development-guide/" class="md-nav__link">
        Development Guide
      </a>
    </li>
  

    
      
      
      

  
  
  
    <li class="md-nav__item">
      <a href="changelog/" class="md-nav__link">
        Changelog
      </a>
    </li>
  

    
  </ul>
</nav>
                  </div>
                </div>
              </div>
            
            
              
              <div class="md-sidebar md-sidebar--secondary" data-md-component="toc" >
                <div class="md-sidebar__scrollwrap">
                  <div class="md-sidebar__inner">
                    
<nav class="md-nav md-nav--secondary" aria-label="Table of contents">
  
  
    
  
  
    <label class="md-nav__title" for="__toc">
      <span class="md-nav__icon md-icon"></span>
      Table of contents
    </label>
    <ul class="md-nav__list" data-md-scrollfix>
      
        <li class="md-nav__item">
  <a href="#example" class="md-nav__link">
    Example
  </a>
  
    <nav class="md-nav" aria-label="Example">
      <ul class="md-nav__list">
        
          <li class="md-nav__item">
  <a href="#user-prompts" class="md-nav__link">
    User Prompts
  </a>
  
</li>
        
          <li class="md-nav__item">
  <a href="#command-line-answers" class="md-nav__link">
    Command Line Answers
  </a>
  
</li>
        
      </ul>
    </nav>
  
</li>
      
        <li class="md-nav__item">
  <a href="#where-to-start" class="md-nav__link">
    Where to Start?
  </a>
  
</li>
      
        <li class="md-nav__item">
  <a href="#detailed-documentation" class="md-nav__link">
    Detailed Documentation
  </a>
  
</li>
      
        <li class="md-nav__item">
  <a href="#api-reference" class="md-nav__link">
    API Reference
  </a>
  
</li>
      
    </ul>
  
</nav>
                  </div>
                </div>
              </div>
            
          
          <div class="md-content">
            <article class="md-content__inner md-typeset">
              
                
                  <a href="https://github.com/wayfair-incubator/columbo/edit/main/docs/index.md" title="Edit this page" class="md-content__button md-icon">
                    <svg xmlns="http://www.w3.org/2000/svg" viewBox="0 0 24 24"><path d="M20.71 7.04c.39-.39.39-1.04 0-1.41l-2.34-2.34c-.37-.39-1.02-.39-1.41 0l-1.84 1.83 3.75 3.75M3 17.25V21h3.75L17.81 9.93l-3.75-3.75L3 17.25z"/></svg>
                  </a>
                
                
                <h1 id="columbo-090">Columbo - 0.9.0</h1>
<p><a href="https://github.com/wayfair-incubator/columbo/actions"><img alt="CI pipeline status" src="https://github.com/wayfair-incubator/columbo/workflows/CI/badge.svg?branch=main" /></a>
<a href="https://pypi.org/project/columbo/"><img alt="PyPI" src="https://img.shields.io/pypi/v/columbo" /></a>
<a href="https://pypi.org/project/columbo/"><img alt="PyPI - Python Version" src="https://img.shields.io/pypi/pyversions/columbo" /></a>
<a href="https://codecov.io/gh/wayfair-incubator/columbo"><img alt="codecov" src="https://codecov.io/gh/wayfair-incubator/columbo/branch/main/graph/badge.svg" /></a></p>
<p><code>columbo</code> provides a way to specify a dynamic set of questions to ask a user and get their answers.</p>
<p><code>columbo</code>'s feature set allows a program to:</p>
<ul>
<li>Ask multiple types of questions:<ul>
<li>Yes or No</li>
<li>Multiple choice</li>
<li>Open-ended</li>
</ul>
</li>
<li>Validate the response provided by the user.</li>
<li>Use answers from earlier questions:<ul>
<li>As part of the text of a question</li>
<li>As part of the text of a default value</li>
<li>To decide if a question should be skipped</li>
</ul>
</li>
<li>Accept answers from the command line in addition to prompting the user.</li>
</ul>
<h2 id="example">Example</h2>
<h3 id="user-prompts">User Prompts</h3>
<p>The primary use of <code>columbo</code> is to define a sequence of interactions that are used to prompt a user to provide answers
using a terminal. Below is a sample which shows some ways this can be used.</p>
<div class="highlight"><pre><span></span><code><span class="kn">import</span> <span class="nn">columbo</span>

<span class="n">interactions</span> <span class="o">=</span> <span class="p">[</span>
    <span class="n">columbo</span><span class="o">.</span><span class="n">Echo</span><span class="p">(</span><span class="s2">&quot;Welcome to the Columbo example&quot;</span><span class="p">),</span>
    <span class="n">columbo</span><span class="o">.</span><span class="n">Acknowledge</span><span class="p">(</span>
        <span class="s2">&quot;Press enter to start&quot;</span>
    <span class="p">),</span>
    <span class="n">columbo</span><span class="o">.</span><span class="n">BasicQuestion</span><span class="p">(</span>
        <span class="s2">&quot;user&quot;</span><span class="p">,</span>
        <span class="s2">&quot;What is your name?&quot;</span><span class="p">,</span>
        <span class="n">default</span><span class="o">=</span><span class="s2">&quot;Patrick&quot;</span><span class="p">,</span>
    <span class="p">),</span>
    <span class="n">columbo</span><span class="o">.</span><span class="n">BasicQuestion</span><span class="p">(</span>
        <span class="s2">&quot;user_email&quot;</span><span class="p">,</span>
        <span class="k">lambda</span> <span class="n">answers</span><span class="p">:</span> <span class="sa">f</span><span class="s2">&quot;&quot;&quot;What email address should be used to contact </span><span class="si">{</span><span class="n">answers</span><span class="p">[</span><span class="s2">&quot;user&quot;</span><span class="p">]</span><span class="si">}</span><span class="s2">?&quot;&quot;&quot;</span><span class="p">,</span>
        <span class="n">default</span><span class="o">=</span><span class="s2">&quot;me@example.com&quot;</span>
    <span class="p">),</span>
    <span class="n">columbo</span><span class="o">.</span><span class="n">Choice</span><span class="p">(</span>
        <span class="s2">&quot;mood&quot;</span><span class="p">,</span>
        <span class="s2">&quot;How are you feeling today?&quot;</span><span class="p">,</span>
        <span class="n">options</span><span class="o">=</span><span class="p">[</span><span class="s2">&quot;happy&quot;</span><span class="p">,</span> <span class="s2">&quot;sad&quot;</span><span class="p">,</span> <span class="s2">&quot;sleepy&quot;</span><span class="p">,</span> <span class="s2">&quot;confused&quot;</span><span class="p">],</span>
        <span class="n">default</span><span class="o">=</span><span class="s2">&quot;happy&quot;</span><span class="p">,</span>
    <span class="p">),</span>
    <span class="n">columbo</span><span class="o">.</span><span class="n">Confirm</span><span class="p">(</span><span class="s2">&quot;likes_dogs&quot;</span><span class="p">,</span> <span class="s2">&quot;Do you like dogs?&quot;</span><span class="p">,</span> <span class="n">default</span><span class="o">=</span><span class="kc">True</span><span class="p">),</span>
<span class="p">]</span>

<span class="n">answers</span> <span class="o">=</span> <span class="n">columbo</span><span class="o">.</span><span class="n">get_answers</span><span class="p">(</span><span class="n">interactions</span><span class="p">)</span>
<span class="nb">print</span><span class="p">(</span><span class="n">answers</span><span class="p">)</span>
</code></pre></div>
<p>Below shows the output when the user accepts the default values for most of the questions. The user provides a different
value for the email and explicitly confirms that they like dogs.</p>
<div class="highlight"><pre><span></span><code>Welcome to the Columbo example
Press enter to start

What is your name? [Patrick]:

What email address should be used to contact Patrick? [me@example.com]: patrick@example.com

How are you feeling today?
1 - happy
2 - sad
3 - sleepy
4 - confused
Enter the number of your choice [1]:

Do you like dogs? (Y/n): y

{&#39;user&#39;: &#39;Patrick&#39;, &#39;user_email&#39;: &#39;patrick@example.com&#39;, &#39;mood&#39;: &#39;happy&#39;, &#39;likes_dogs&#39;: True}
</code></pre></div>
<h3 id="command-line-answers">Command Line Answers</h3>
<p>In addition to the interactive prompts, <code>columbo</code> can also parse command line arguments for interactions. This is done by
changing <code>columbo.get_answers()</code> to <code>columbo.parse_args()</code>. Below shows the output when using the same interactions from above.</p>
<div class="highlight"><pre><span></span><code>$ python columbo_example.py --user-email patrick@example.com --likes-dogs
<span class="o">{</span><span class="s1">&#39;user&#39;</span>: <span class="s1">&#39;Patrick&#39;</span>, <span class="s1">&#39;user_email&#39;</span>: <span class="s1">&#39;patrick@example.com&#39;</span>, <span class="s1">&#39;mood&#39;</span>: <span class="s1">&#39;happy&#39;</span>, <span class="s1">&#39;likes_dogs&#39;</span>: True<span class="o">}</span>
</code></pre></div>
<details>
    <summary>The full example</summary>

<div class="highlight"><pre><span></span><code><span class="kn">import</span> <span class="nn">columbo</span>

<span class="n">interactions</span> <span class="o">=</span> <span class="p">[</span>
    <span class="n">columbo</span><span class="o">.</span><span class="n">Echo</span><span class="p">(</span><span class="s2">&quot;Welcome to the Columbo example&quot;</span><span class="p">),</span>
    <span class="n">columbo</span><span class="o">.</span><span class="n">Acknowledge</span><span class="p">(</span>
        <span class="s2">&quot;Press enter to start&quot;</span>
    <span class="p">),</span>
    <span class="n">columbo</span><span class="o">.</span><span class="n">BasicQuestion</span><span class="p">(</span>
        <span class="s2">&quot;user&quot;</span><span class="p">,</span>
        <span class="s2">&quot;What is your name?&quot;</span><span class="p">,</span>
        <span class="n">default</span><span class="o">=</span><span class="s2">&quot;Patrick&quot;</span><span class="p">,</span>
    <span class="p">),</span>
    <span class="n">columbo</span><span class="o">.</span><span class="n">BasicQuestion</span><span class="p">(</span>
        <span class="s2">&quot;user_email&quot;</span><span class="p">,</span>
        <span class="k">lambda</span> <span class="n">answers</span><span class="p">:</span> <span class="sa">f</span><span class="s2">&quot;&quot;&quot;What email address should be used to contact </span><span class="si">{</span><span class="n">answers</span><span class="p">[</span><span class="s2">&quot;user&quot;</span><span class="p">]</span><span class="si">}</span><span class="s2">?&quot;&quot;&quot;</span><span class="p">,</span>
        <span class="n">default</span><span class="o">=</span><span class="s2">&quot;me@example.com&quot;</span>
    <span class="p">),</span>
    <span class="n">columbo</span><span class="o">.</span><span class="n">Choice</span><span class="p">(</span>
        <span class="s2">&quot;mood&quot;</span><span class="p">,</span>
        <span class="s2">&quot;How are you feeling today?&quot;</span><span class="p">,</span>
        <span class="n">options</span><span class="o">=</span><span class="p">[</span><span class="s2">&quot;happy&quot;</span><span class="p">,</span> <span class="s2">&quot;sad&quot;</span><span class="p">,</span> <span class="s2">&quot;sleepy&quot;</span><span class="p">,</span> <span class="s2">&quot;confused&quot;</span><span class="p">],</span>
        <span class="n">default</span><span class="o">=</span><span class="s2">&quot;happy&quot;</span><span class="p">,</span>
    <span class="p">),</span>
    <span class="n">columbo</span><span class="o">.</span><span class="n">Confirm</span><span class="p">(</span><span class="s2">&quot;likes_dogs&quot;</span><span class="p">,</span> <span class="s2">&quot;Do you like dogs?&quot;</span><span class="p">,</span> <span class="n">default</span><span class="o">=</span><span class="kc">True</span><span class="p">),</span>
<span class="p">]</span>

<span class="n">answers</span> <span class="o">=</span> <span class="n">columbo</span><span class="o">.</span><span class="n">parse_args</span><span class="p">(</span><span class="n">interactions</span><span class="p">)</span>
<span class="nb">print</span><span class="p">(</span><span class="n">answers</span><span class="p">)</span>
</code></pre></div>
</details>

<h2 id="where-to-start">Where to Start?</h2>
<p>To learn the basics of how to start using <code>columbo</code>, read the <a href="getting-started/">Getting Started</a> page.</p>
<h2 id="detailed-documentation">Detailed Documentation</h2>
<p>To learn more about the various ways <code>columbo</code> can be used, read the <a href="usage-guide/fundamentals/">Usage Guide</a> page.</p>
<h2 id="api-reference">API Reference</h2>
<p>To find detailed information about a specific function or class, read the <a href="api/">API Reference</a>.</p>
                
              
              
                


              
            </article>
          </div>
        </div>
      </main>
      
        
<footer class="md-footer">
  
    <div class="md-footer-nav">
      <nav class="md-footer-nav__inner md-grid" aria-label="Footer">
        
        
          <a href="getting-started/" class="md-footer-nav__link md-footer-nav__link--next" rel="next">
            <div class="md-footer-nav__title">
              <div class="md-ellipsis">
                <span class="md-footer-nav__direction">
                  Next
                </span>
                Getting Started
              </div>
            </div>
            <div class="md-footer-nav__button md-icon">
              <svg xmlns="http://www.w3.org/2000/svg" viewBox="0 0 24 24"><path d="M4 11v2h12l-5.5 5.5 1.42 1.42L19.84 12l-7.92-7.92L10.5 5.5 16 11H4z"/></svg>
            </div>
          </a>
        
      </nav>
    </div>
  
  <div class="md-footer-meta md-typeset">
    <div class="md-footer-meta__inner md-grid">
      <div class="md-footer-copyright">
        
        Made with
        <a href="https://squidfunk.github.io/mkdocs-material/" target="_blank" rel="noopener">
          Material for MkDocs
        </a>
      </div>
      
    </div>
  </div>
</footer>
      
    </div>
    
      <script src="assets/javascripts/vendor.53cc9318.min.js"></script>
      <script src="assets/javascripts/bundle.e9c9f54f.min.js"></script><script id="__lang" type="application/json">{"clipboard.copy": "Copy to clipboard", "clipboard.copied": "Copied to clipboard", "search.config.lang": "en", "search.config.pipeline": "trimmer, stopWordFilter", "search.config.separator": "[\\s\\-]+", "search.placeholder": "Search", "search.result.placeholder": "Type to start searching", "search.result.none": "No matching documents", "search.result.one": "1 matching document", "search.result.other": "# matching documents", "search.result.more.one": "1 more on this page", "search.result.more.other": "# more on this page", "search.result.term.missing": "Missing"}</script>
      
      <script>
        app = initialize({
          base: ".",
          features: [],
          search: Object.assign({
            worker: "assets/javascripts/worker/search.9c0e82ba.min.js"
          }, typeof search !== "undefined" && search)
        })
      </script>
      
        <script src="js/version-select.js"></script>
      
    
  </body>
>>>>>>> fa2bb457
</html><|MERGE_RESOLUTION|>--- conflicted
+++ resolved
@@ -1,4 +1,3 @@
-<<<<<<< HEAD
 <!DOCTYPE html>
 <html>
 <head>
@@ -9,695 +8,4 @@
 </head>
 <body>
 </body>
-=======
-
-<!doctype html>
-<html lang="en" class="no-js">
-  <head>
-    
-      <meta charset="utf-8">
-      <meta name="viewport" content="width=device-width,initial-scale=1">
-      
-      
-      
-      
-      <link rel="shortcut icon" href="assets/images/favicon.png">
-      <meta name="generator" content="mkdocs-1.1.2, mkdocs-material-6.2.7">
-    
-    
-      
-        <title>columbo Documentation</title>
-      
-    
-    
-      <link rel="stylesheet" href="assets/stylesheets/main.cb6bc1d0.min.css">
-      
-        
-        <link rel="stylesheet" href="assets/stylesheets/palette.39b8e14a.min.css">
-        
-      
-    
-    
-    
-      
-        
-        <link rel="preconnect" href="https://fonts.gstatic.com" crossorigin>
-        <link rel="stylesheet" href="https://fonts.googleapis.com/css?family=Roboto:300,400,400i,700%7CRoboto+Mono&display=fallback">
-        <style>body,input{font-family:"Roboto",-apple-system,BlinkMacSystemFont,Helvetica,Arial,sans-serif}code,kbd,pre{font-family:"Roboto Mono",SFMono-Regular,Consolas,Menlo,monospace}</style>
-      
-    
-    
-    
-      <link rel="stylesheet" href="css/version-select.css">
-    
-      <link rel="stylesheet" href="css/mkdocstrings.css">
-    
-    
-      
-    
-    
-  </head>
-  
-  
-    
-    
-    
-    
-    
-    <body dir="ltr" data-md-color-scheme="" data-md-color-primary="none" data-md-color-accent="none">
-      
-  
-    
-    <input class="md-toggle" data-md-toggle="drawer" type="checkbox" id="__drawer" autocomplete="off">
-    <input class="md-toggle" data-md-toggle="search" type="checkbox" id="__search" autocomplete="off">
-    <label class="md-overlay" for="__drawer"></label>
-    <div data-md-component="skip">
-      
-        
-        <a href="#columbo-090" class="md-skip">
-          Skip to content
-        </a>
-      
-    </div>
-    <div data-md-component="announce">
-      
-    </div>
-    
-      
-
-<header class="md-header" data-md-component="header">
-  <nav class="md-header-nav md-grid" aria-label="Header">
-    <a href="." title="columbo Documentation" class="md-header-nav__button md-logo" aria-label="columbo Documentation">
-      
-  
-  <svg xmlns="http://www.w3.org/2000/svg" viewBox="0 0 24 24"><path d="M12 8a3 3 0 003-3 3 3 0 00-3-3 3 3 0 00-3 3 3 3 0 003 3m0 3.54C9.64 9.35 6.5 8 3 8v11c3.5 0 6.64 1.35 9 3.54 2.36-2.19 5.5-3.54 9-3.54V8c-3.5 0-6.64 1.35-9 3.54z"/></svg>
-
-    </a>
-    <label class="md-header-nav__button md-icon" for="__drawer">
-      <svg xmlns="http://www.w3.org/2000/svg" viewBox="0 0 24 24"><path d="M3 6h18v2H3V6m0 5h18v2H3v-2m0 5h18v2H3v-2z"/></svg>
-    </label>
-    <div class="md-header-nav__title" data-md-component="header-title">
-      <div class="md-header-nav__ellipsis">
-        <div class="md-header-nav__topic">
-          <span class="md-ellipsis">
-            columbo Documentation
-          </span>
-        </div>
-        <div class="md-header-nav__topic">
-          <span class="md-ellipsis">
-            
-              Overview
-            
-          </span>
-        </div>
-      </div>
-    </div>
-    
-    
-      <div class="md-header-nav__source">
-        
-<a href="https://github.com/wayfair-incubator/columbo/" title="Go to repository" class="md-source">
-  <div class="md-source__icon md-icon">
-    
-    <svg xmlns="http://www.w3.org/2000/svg" viewBox="0 0 448 512"><path d="M439.55 236.05L244 40.45a28.87 28.87 0 00-40.81 0l-40.66 40.63 51.52 51.52c27.06-9.14 52.68 16.77 43.39 43.68l49.66 49.66c34.23-11.8 61.18 31 35.47 56.69-26.49 26.49-70.21-2.87-56-37.34L240.22 199v121.85c25.3 12.54 22.26 41.85 9.08 55a34.34 34.34 0 01-48.55 0c-17.57-17.6-11.07-46.91 11.25-56v-123c-20.8-8.51-24.6-30.74-18.64-45L142.57 101 8.45 235.14a28.86 28.86 0 000 40.81l195.61 195.6a28.86 28.86 0 0040.8 0l194.69-194.69a28.86 28.86 0 000-40.81z"/></svg>
-  </div>
-  <div class="md-source__repository">
-    wayfair-incubator/columbo
-  </div>
-</a>
-      </div>
-    
-  </nav>
-</header>
-    
-    <div class="md-container" data-md-component="container">
-      
-      
-        
-      
-      <main class="md-main" data-md-component="main">
-        <div class="md-main__inner md-grid">
-          
-            
-              
-              <div class="md-sidebar md-sidebar--primary" data-md-component="navigation" >
-                <div class="md-sidebar__scrollwrap">
-                  <div class="md-sidebar__inner">
-                    
-
-
-
-
-<nav class="md-nav md-nav--primary" aria-label="Navigation" data-md-level="0">
-  <label class="md-nav__title" for="__drawer">
-    <a href="." title="columbo Documentation" class="md-nav__button md-logo" aria-label="columbo Documentation">
-      
-  
-  <svg xmlns="http://www.w3.org/2000/svg" viewBox="0 0 24 24"><path d="M12 8a3 3 0 003-3 3 3 0 00-3-3 3 3 0 00-3 3 3 3 0 003 3m0 3.54C9.64 9.35 6.5 8 3 8v11c3.5 0 6.64 1.35 9 3.54 2.36-2.19 5.5-3.54 9-3.54V8c-3.5 0-6.64 1.35-9 3.54z"/></svg>
-
-    </a>
-    columbo Documentation
-  </label>
-  
-    <div class="md-nav__source">
-      
-<a href="https://github.com/wayfair-incubator/columbo/" title="Go to repository" class="md-source">
-  <div class="md-source__icon md-icon">
-    
-    <svg xmlns="http://www.w3.org/2000/svg" viewBox="0 0 448 512"><path d="M439.55 236.05L244 40.45a28.87 28.87 0 00-40.81 0l-40.66 40.63 51.52 51.52c27.06-9.14 52.68 16.77 43.39 43.68l49.66 49.66c34.23-11.8 61.18 31 35.47 56.69-26.49 26.49-70.21-2.87-56-37.34L240.22 199v121.85c25.3 12.54 22.26 41.85 9.08 55a34.34 34.34 0 01-48.55 0c-17.57-17.6-11.07-46.91 11.25-56v-123c-20.8-8.51-24.6-30.74-18.64-45L142.57 101 8.45 235.14a28.86 28.86 0 000 40.81l195.61 195.6a28.86 28.86 0 0040.8 0l194.69-194.69a28.86 28.86 0 000-40.81z"/></svg>
-  </div>
-  <div class="md-source__repository">
-    wayfair-incubator/columbo
-  </div>
-</a>
-    </div>
-  
-  <ul class="md-nav__list" data-md-scrollfix>
-    
-      
-      
-      
-
-  
-  
-    
-  
-  
-    <li class="md-nav__item md-nav__item--active">
-      
-      <input class="md-nav__toggle md-toggle" data-md-toggle="toc" type="checkbox" id="__toc">
-      
-        
-      
-      
-        <label class="md-nav__link md-nav__link--active" for="__toc">
-          Overview
-          <span class="md-nav__icon md-icon"></span>
-        </label>
-      
-      <a href="." class="md-nav__link md-nav__link--active">
-        Overview
-      </a>
-      
-        
-<nav class="md-nav md-nav--secondary" aria-label="Table of contents">
-  
-  
-    
-  
-  
-    <label class="md-nav__title" for="__toc">
-      <span class="md-nav__icon md-icon"></span>
-      Table of contents
-    </label>
-    <ul class="md-nav__list" data-md-scrollfix>
-      
-        <li class="md-nav__item">
-  <a href="#example" class="md-nav__link">
-    Example
-  </a>
-  
-    <nav class="md-nav" aria-label="Example">
-      <ul class="md-nav__list">
-        
-          <li class="md-nav__item">
-  <a href="#user-prompts" class="md-nav__link">
-    User Prompts
-  </a>
-  
-</li>
-        
-          <li class="md-nav__item">
-  <a href="#command-line-answers" class="md-nav__link">
-    Command Line Answers
-  </a>
-  
-</li>
-        
-      </ul>
-    </nav>
-  
-</li>
-      
-        <li class="md-nav__item">
-  <a href="#where-to-start" class="md-nav__link">
-    Where to Start?
-  </a>
-  
-</li>
-      
-        <li class="md-nav__item">
-  <a href="#detailed-documentation" class="md-nav__link">
-    Detailed Documentation
-  </a>
-  
-</li>
-      
-        <li class="md-nav__item">
-  <a href="#api-reference" class="md-nav__link">
-    API Reference
-  </a>
-  
-</li>
-      
-    </ul>
-  
-</nav>
-      
-    </li>
-  
-
-    
-      
-      
-      
-
-  
-  
-  
-    <li class="md-nav__item">
-      <a href="getting-started/" class="md-nav__link">
-        Getting Started
-      </a>
-    </li>
-  
-
-    
-      
-      
-      
-
-  
-  
-  
-    
-    <li class="md-nav__item md-nav__item--nested">
-      
-      
-        <input class="md-nav__toggle md-toggle" data-md-toggle="nav-3" type="checkbox" id="nav-3" >
-      
-      <label class="md-nav__link" for="nav-3">
-        Usage Guide
-        <span class="md-nav__icon md-icon"></span>
-      </label>
-      <nav class="md-nav" aria-label="Usage Guide" data-md-level="1">
-        <label class="md-nav__title" for="nav-3">
-          <span class="md-nav__icon md-icon"></span>
-          Usage Guide
-        </label>
-        <ul class="md-nav__list" data-md-scrollfix>
-          
-          
-            
-  
-  
-  
-    <li class="md-nav__item">
-      <a href="usage-guide/fundamentals/" class="md-nav__link">
-        Fundamentals
-      </a>
-    </li>
-  
-
-          
-            
-  
-  
-  
-    <li class="md-nav__item">
-      <a href="usage-guide/interactions/" class="md-nav__link">
-        Interactions
-      </a>
-    </li>
-  
-
-          
-            
-  
-  
-  
-    <li class="md-nav__item">
-      <a href="usage-guide/optional-questions-and-branching/" class="md-nav__link">
-        Optional Questions & Branching
-      </a>
-    </li>
-  
-
-          
-            
-  
-  
-  
-    <li class="md-nav__item">
-      <a href="usage-guide/validators/" class="md-nav__link">
-        Validators
-      </a>
-    </li>
-  
-
-          
-            
-  
-  
-  
-    <li class="md-nav__item">
-      <a href="usage-guide/command-line/" class="md-nav__link">
-        Command Line Interface
-      </a>
-    </li>
-  
-
-          
-        </ul>
-      </nav>
-    </li>
-  
-
-    
-      
-      
-      
-
-  
-  
-  
-    <li class="md-nav__item">
-      <a href="api/" class="md-nav__link">
-        Reference
-      </a>
-    </li>
-  
-
-    
-      
-      
-      
-
-  
-  
-  
-    <li class="md-nav__item">
-      <a href="development-guide/" class="md-nav__link">
-        Development Guide
-      </a>
-    </li>
-  
-
-    
-      
-      
-      
-
-  
-  
-  
-    <li class="md-nav__item">
-      <a href="changelog/" class="md-nav__link">
-        Changelog
-      </a>
-    </li>
-  
-
-    
-  </ul>
-</nav>
-                  </div>
-                </div>
-              </div>
-            
-            
-              
-              <div class="md-sidebar md-sidebar--secondary" data-md-component="toc" >
-                <div class="md-sidebar__scrollwrap">
-                  <div class="md-sidebar__inner">
-                    
-<nav class="md-nav md-nav--secondary" aria-label="Table of contents">
-  
-  
-    
-  
-  
-    <label class="md-nav__title" for="__toc">
-      <span class="md-nav__icon md-icon"></span>
-      Table of contents
-    </label>
-    <ul class="md-nav__list" data-md-scrollfix>
-      
-        <li class="md-nav__item">
-  <a href="#example" class="md-nav__link">
-    Example
-  </a>
-  
-    <nav class="md-nav" aria-label="Example">
-      <ul class="md-nav__list">
-        
-          <li class="md-nav__item">
-  <a href="#user-prompts" class="md-nav__link">
-    User Prompts
-  </a>
-  
-</li>
-        
-          <li class="md-nav__item">
-  <a href="#command-line-answers" class="md-nav__link">
-    Command Line Answers
-  </a>
-  
-</li>
-        
-      </ul>
-    </nav>
-  
-</li>
-      
-        <li class="md-nav__item">
-  <a href="#where-to-start" class="md-nav__link">
-    Where to Start?
-  </a>
-  
-</li>
-      
-        <li class="md-nav__item">
-  <a href="#detailed-documentation" class="md-nav__link">
-    Detailed Documentation
-  </a>
-  
-</li>
-      
-        <li class="md-nav__item">
-  <a href="#api-reference" class="md-nav__link">
-    API Reference
-  </a>
-  
-</li>
-      
-    </ul>
-  
-</nav>
-                  </div>
-                </div>
-              </div>
-            
-          
-          <div class="md-content">
-            <article class="md-content__inner md-typeset">
-              
-                
-                  <a href="https://github.com/wayfair-incubator/columbo/edit/main/docs/index.md" title="Edit this page" class="md-content__button md-icon">
-                    <svg xmlns="http://www.w3.org/2000/svg" viewBox="0 0 24 24"><path d="M20.71 7.04c.39-.39.39-1.04 0-1.41l-2.34-2.34c-.37-.39-1.02-.39-1.41 0l-1.84 1.83 3.75 3.75M3 17.25V21h3.75L17.81 9.93l-3.75-3.75L3 17.25z"/></svg>
-                  </a>
-                
-                
-                <h1 id="columbo-090">Columbo - 0.9.0</h1>
-<p><a href="https://github.com/wayfair-incubator/columbo/actions"><img alt="CI pipeline status" src="https://github.com/wayfair-incubator/columbo/workflows/CI/badge.svg?branch=main" /></a>
-<a href="https://pypi.org/project/columbo/"><img alt="PyPI" src="https://img.shields.io/pypi/v/columbo" /></a>
-<a href="https://pypi.org/project/columbo/"><img alt="PyPI - Python Version" src="https://img.shields.io/pypi/pyversions/columbo" /></a>
-<a href="https://codecov.io/gh/wayfair-incubator/columbo"><img alt="codecov" src="https://codecov.io/gh/wayfair-incubator/columbo/branch/main/graph/badge.svg" /></a></p>
-<p><code>columbo</code> provides a way to specify a dynamic set of questions to ask a user and get their answers.</p>
-<p><code>columbo</code>'s feature set allows a program to:</p>
-<ul>
-<li>Ask multiple types of questions:<ul>
-<li>Yes or No</li>
-<li>Multiple choice</li>
-<li>Open-ended</li>
-</ul>
-</li>
-<li>Validate the response provided by the user.</li>
-<li>Use answers from earlier questions:<ul>
-<li>As part of the text of a question</li>
-<li>As part of the text of a default value</li>
-<li>To decide if a question should be skipped</li>
-</ul>
-</li>
-<li>Accept answers from the command line in addition to prompting the user.</li>
-</ul>
-<h2 id="example">Example</h2>
-<h3 id="user-prompts">User Prompts</h3>
-<p>The primary use of <code>columbo</code> is to define a sequence of interactions that are used to prompt a user to provide answers
-using a terminal. Below is a sample which shows some ways this can be used.</p>
-<div class="highlight"><pre><span></span><code><span class="kn">import</span> <span class="nn">columbo</span>
-
-<span class="n">interactions</span> <span class="o">=</span> <span class="p">[</span>
-    <span class="n">columbo</span><span class="o">.</span><span class="n">Echo</span><span class="p">(</span><span class="s2">&quot;Welcome to the Columbo example&quot;</span><span class="p">),</span>
-    <span class="n">columbo</span><span class="o">.</span><span class="n">Acknowledge</span><span class="p">(</span>
-        <span class="s2">&quot;Press enter to start&quot;</span>
-    <span class="p">),</span>
-    <span class="n">columbo</span><span class="o">.</span><span class="n">BasicQuestion</span><span class="p">(</span>
-        <span class="s2">&quot;user&quot;</span><span class="p">,</span>
-        <span class="s2">&quot;What is your name?&quot;</span><span class="p">,</span>
-        <span class="n">default</span><span class="o">=</span><span class="s2">&quot;Patrick&quot;</span><span class="p">,</span>
-    <span class="p">),</span>
-    <span class="n">columbo</span><span class="o">.</span><span class="n">BasicQuestion</span><span class="p">(</span>
-        <span class="s2">&quot;user_email&quot;</span><span class="p">,</span>
-        <span class="k">lambda</span> <span class="n">answers</span><span class="p">:</span> <span class="sa">f</span><span class="s2">&quot;&quot;&quot;What email address should be used to contact </span><span class="si">{</span><span class="n">answers</span><span class="p">[</span><span class="s2">&quot;user&quot;</span><span class="p">]</span><span class="si">}</span><span class="s2">?&quot;&quot;&quot;</span><span class="p">,</span>
-        <span class="n">default</span><span class="o">=</span><span class="s2">&quot;me@example.com&quot;</span>
-    <span class="p">),</span>
-    <span class="n">columbo</span><span class="o">.</span><span class="n">Choice</span><span class="p">(</span>
-        <span class="s2">&quot;mood&quot;</span><span class="p">,</span>
-        <span class="s2">&quot;How are you feeling today?&quot;</span><span class="p">,</span>
-        <span class="n">options</span><span class="o">=</span><span class="p">[</span><span class="s2">&quot;happy&quot;</span><span class="p">,</span> <span class="s2">&quot;sad&quot;</span><span class="p">,</span> <span class="s2">&quot;sleepy&quot;</span><span class="p">,</span> <span class="s2">&quot;confused&quot;</span><span class="p">],</span>
-        <span class="n">default</span><span class="o">=</span><span class="s2">&quot;happy&quot;</span><span class="p">,</span>
-    <span class="p">),</span>
-    <span class="n">columbo</span><span class="o">.</span><span class="n">Confirm</span><span class="p">(</span><span class="s2">&quot;likes_dogs&quot;</span><span class="p">,</span> <span class="s2">&quot;Do you like dogs?&quot;</span><span class="p">,</span> <span class="n">default</span><span class="o">=</span><span class="kc">True</span><span class="p">),</span>
-<span class="p">]</span>
-
-<span class="n">answers</span> <span class="o">=</span> <span class="n">columbo</span><span class="o">.</span><span class="n">get_answers</span><span class="p">(</span><span class="n">interactions</span><span class="p">)</span>
-<span class="nb">print</span><span class="p">(</span><span class="n">answers</span><span class="p">)</span>
-</code></pre></div>
-<p>Below shows the output when the user accepts the default values for most of the questions. The user provides a different
-value for the email and explicitly confirms that they like dogs.</p>
-<div class="highlight"><pre><span></span><code>Welcome to the Columbo example
-Press enter to start
-
-What is your name? [Patrick]:
-
-What email address should be used to contact Patrick? [me@example.com]: patrick@example.com
-
-How are you feeling today?
-1 - happy
-2 - sad
-3 - sleepy
-4 - confused
-Enter the number of your choice [1]:
-
-Do you like dogs? (Y/n): y
-
-{&#39;user&#39;: &#39;Patrick&#39;, &#39;user_email&#39;: &#39;patrick@example.com&#39;, &#39;mood&#39;: &#39;happy&#39;, &#39;likes_dogs&#39;: True}
-</code></pre></div>
-<h3 id="command-line-answers">Command Line Answers</h3>
-<p>In addition to the interactive prompts, <code>columbo</code> can also parse command line arguments for interactions. This is done by
-changing <code>columbo.get_answers()</code> to <code>columbo.parse_args()</code>. Below shows the output when using the same interactions from above.</p>
-<div class="highlight"><pre><span></span><code>$ python columbo_example.py --user-email patrick@example.com --likes-dogs
-<span class="o">{</span><span class="s1">&#39;user&#39;</span>: <span class="s1">&#39;Patrick&#39;</span>, <span class="s1">&#39;user_email&#39;</span>: <span class="s1">&#39;patrick@example.com&#39;</span>, <span class="s1">&#39;mood&#39;</span>: <span class="s1">&#39;happy&#39;</span>, <span class="s1">&#39;likes_dogs&#39;</span>: True<span class="o">}</span>
-</code></pre></div>
-<details>
-    <summary>The full example</summary>
-
-<div class="highlight"><pre><span></span><code><span class="kn">import</span> <span class="nn">columbo</span>
-
-<span class="n">interactions</span> <span class="o">=</span> <span class="p">[</span>
-    <span class="n">columbo</span><span class="o">.</span><span class="n">Echo</span><span class="p">(</span><span class="s2">&quot;Welcome to the Columbo example&quot;</span><span class="p">),</span>
-    <span class="n">columbo</span><span class="o">.</span><span class="n">Acknowledge</span><span class="p">(</span>
-        <span class="s2">&quot;Press enter to start&quot;</span>
-    <span class="p">),</span>
-    <span class="n">columbo</span><span class="o">.</span><span class="n">BasicQuestion</span><span class="p">(</span>
-        <span class="s2">&quot;user&quot;</span><span class="p">,</span>
-        <span class="s2">&quot;What is your name?&quot;</span><span class="p">,</span>
-        <span class="n">default</span><span class="o">=</span><span class="s2">&quot;Patrick&quot;</span><span class="p">,</span>
-    <span class="p">),</span>
-    <span class="n">columbo</span><span class="o">.</span><span class="n">BasicQuestion</span><span class="p">(</span>
-        <span class="s2">&quot;user_email&quot;</span><span class="p">,</span>
-        <span class="k">lambda</span> <span class="n">answers</span><span class="p">:</span> <span class="sa">f</span><span class="s2">&quot;&quot;&quot;What email address should be used to contact </span><span class="si">{</span><span class="n">answers</span><span class="p">[</span><span class="s2">&quot;user&quot;</span><span class="p">]</span><span class="si">}</span><span class="s2">?&quot;&quot;&quot;</span><span class="p">,</span>
-        <span class="n">default</span><span class="o">=</span><span class="s2">&quot;me@example.com&quot;</span>
-    <span class="p">),</span>
-    <span class="n">columbo</span><span class="o">.</span><span class="n">Choice</span><span class="p">(</span>
-        <span class="s2">&quot;mood&quot;</span><span class="p">,</span>
-        <span class="s2">&quot;How are you feeling today?&quot;</span><span class="p">,</span>
-        <span class="n">options</span><span class="o">=</span><span class="p">[</span><span class="s2">&quot;happy&quot;</span><span class="p">,</span> <span class="s2">&quot;sad&quot;</span><span class="p">,</span> <span class="s2">&quot;sleepy&quot;</span><span class="p">,</span> <span class="s2">&quot;confused&quot;</span><span class="p">],</span>
-        <span class="n">default</span><span class="o">=</span><span class="s2">&quot;happy&quot;</span><span class="p">,</span>
-    <span class="p">),</span>
-    <span class="n">columbo</span><span class="o">.</span><span class="n">Confirm</span><span class="p">(</span><span class="s2">&quot;likes_dogs&quot;</span><span class="p">,</span> <span class="s2">&quot;Do you like dogs?&quot;</span><span class="p">,</span> <span class="n">default</span><span class="o">=</span><span class="kc">True</span><span class="p">),</span>
-<span class="p">]</span>
-
-<span class="n">answers</span> <span class="o">=</span> <span class="n">columbo</span><span class="o">.</span><span class="n">parse_args</span><span class="p">(</span><span class="n">interactions</span><span class="p">)</span>
-<span class="nb">print</span><span class="p">(</span><span class="n">answers</span><span class="p">)</span>
-</code></pre></div>
-</details>
-
-<h2 id="where-to-start">Where to Start?</h2>
-<p>To learn the basics of how to start using <code>columbo</code>, read the <a href="getting-started/">Getting Started</a> page.</p>
-<h2 id="detailed-documentation">Detailed Documentation</h2>
-<p>To learn more about the various ways <code>columbo</code> can be used, read the <a href="usage-guide/fundamentals/">Usage Guide</a> page.</p>
-<h2 id="api-reference">API Reference</h2>
-<p>To find detailed information about a specific function or class, read the <a href="api/">API Reference</a>.</p>
-                
-              
-              
-                
-
-
-              
-            </article>
-          </div>
-        </div>
-      </main>
-      
-        
-<footer class="md-footer">
-  
-    <div class="md-footer-nav">
-      <nav class="md-footer-nav__inner md-grid" aria-label="Footer">
-        
-        
-          <a href="getting-started/" class="md-footer-nav__link md-footer-nav__link--next" rel="next">
-            <div class="md-footer-nav__title">
-              <div class="md-ellipsis">
-                <span class="md-footer-nav__direction">
-                  Next
-                </span>
-                Getting Started
-              </div>
-            </div>
-            <div class="md-footer-nav__button md-icon">
-              <svg xmlns="http://www.w3.org/2000/svg" viewBox="0 0 24 24"><path d="M4 11v2h12l-5.5 5.5 1.42 1.42L19.84 12l-7.92-7.92L10.5 5.5 16 11H4z"/></svg>
-            </div>
-          </a>
-        
-      </nav>
-    </div>
-  
-  <div class="md-footer-meta md-typeset">
-    <div class="md-footer-meta__inner md-grid">
-      <div class="md-footer-copyright">
-        
-        Made with
-        <a href="https://squidfunk.github.io/mkdocs-material/" target="_blank" rel="noopener">
-          Material for MkDocs
-        </a>
-      </div>
-      
-    </div>
-  </div>
-</footer>
-      
-    </div>
-    
-      <script src="assets/javascripts/vendor.53cc9318.min.js"></script>
-      <script src="assets/javascripts/bundle.e9c9f54f.min.js"></script><script id="__lang" type="application/json">{"clipboard.copy": "Copy to clipboard", "clipboard.copied": "Copied to clipboard", "search.config.lang": "en", "search.config.pipeline": "trimmer, stopWordFilter", "search.config.separator": "[\\s\\-]+", "search.placeholder": "Search", "search.result.placeholder": "Type to start searching", "search.result.none": "No matching documents", "search.result.one": "1 matching document", "search.result.other": "# matching documents", "search.result.more.one": "1 more on this page", "search.result.more.other": "# more on this page", "search.result.term.missing": "Missing"}</script>
-      
-      <script>
-        app = initialize({
-          base: ".",
-          features: [],
-          search: Object.assign({
-            worker: "assets/javascripts/worker/search.9c0e82ba.min.js"
-          }, typeof search !== "undefined" && search)
-        })
-      </script>
-      
-        <script src="js/version-select.js"></script>
-      
-    
-  </body>
->>>>>>> fa2bb457
 </html>