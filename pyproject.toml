--- conflicted
+++ resolved
@@ -28,7 +28,6 @@
 multi_line_output=3
 include_trailing_comma=true
 
-<<<<<<< HEAD
 [tool.coverage.run]
 branch = true
 data_file = "/tmp/columbo_coverage"
@@ -39,11 +38,10 @@
     # Have to re-enable the standard pragma
     "pragma: no cover"
 ]
-=======
+
 [tool.pytest.ini_options]
 addopts = "--verbose --cov=columbo --cov-report xml:/tmp/coverage.xml --cov-report term-missing"
 python_files = "tests/*.py"
->>>>>>> 74752ea9
 
 [build-system]
 requires = ["setuptools >= 40.9.0", "wheel"]
